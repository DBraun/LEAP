# Just copied of .gitignore that covers All The Things.  (Hopefully.)
#
/tmp.*
/local
*.log
*.pyc
__pycache__
docker-nom/build/
\#*\#
.\#*
venv/
*.egg-info/
docs/build/
.coverage
htmlcov/
.ipynb_checkpoints/
<<<<<<< HEAD
=======
.pytest_cache
build/
dist/
>>>>>>> 1a6b9f2d

#Subversion
.svn


#Vim (and some others)
*~
*.swp

#Eclipse
.cache
.classpath
.project
.settings
build-eclipse

#Gradle
.gradle
gradle-app.setting

#Sublime Text
*.sublime-workspace

#NetBeans
.netbeans
catalog.xml
generated
nb-configuration.xml

#Mac OS
.DS_Store
__MACOSX

#Intellij
.idea/
.idea/workspace.xml
.idea/libraries
.idea/kotlinc.xml
.idea/tasks.xml
.idea/dictionaries
.idea/scopes
.idea/artifacts
.idea/uiDesigner.xml
.idea/dataSources.local.xml
.idea/dataSources.local.xml
.idea/dataSources.ids
.idea/dataSources.xml
.idea/dataSources
.idea/kotlinc.xml
.idea/sonar*
*.iws
*.iml
.idea/compiler.xml
.idea/kotlinc.xml
.idea/inspectionProfiles/profiles_settings.xml
.idea/misc.xml
.idea/modules.xml


#vscode
.vscode

# dask
dask-worker-space/
<|MERGE_RESOLUTION|>--- conflicted
+++ resolved
@@ -14,12 +14,6 @@
 .coverage
 htmlcov/
 .ipynb_checkpoints/
-<<<<<<< HEAD
-=======
-.pytest_cache
-build/
-dist/
->>>>>>> 1a6b9f2d
 
 #Subversion
 .svn
