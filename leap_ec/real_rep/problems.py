--- conflicted
+++ resolved
@@ -12,12 +12,8 @@
 from numpy.lib.twodim_base import diag
 from numpy.random import random
 
-<<<<<<< HEAD
-from leap_ec.problem import MultiObjectiveToolkitProblem, ScalarProblem
-=======
+from leap_ec.problem import FitnessOffsetProblem, MultiObjectiveToolkitProblem, ScalarProblem
 from leap_ec import Individual
-from leap_ec.problem import FitnessOffsetProblem, ScalarProblem
->>>>>>> dd0a154a
 
 
 ##############################
@@ -1059,14 +1055,14 @@
 
     [Jani2008]_
 
-    The function is given by 
+    The function is given by
 
     .. math::
 
        f(\\mathbf{x}) = \\min_{i=1,2,\\dots,q} \\left( (\\mathbf{x} - \\mathbf{p}_i)^\\top \\mathbf{B}_i^{-1} (\\mathbf{x} - \\mathbf{p}_i) + v_i \\right)
 
     where the :math:`\\mathbf{p}_i` gives the center of each quadratic (i.e. the location
-    of each local minimum), the :math:`v_i` give their fitness values, and the 
+    of each local minimum), the :math:`v_i` give their fitness values, and the
     :math:`\\mathbf{B}_i^{-1}` are symmetric matrices.
 
     The easiest way to create one of these problems is to use the random generator:
@@ -1121,7 +1117,7 @@
         super().__init__(maximize)
         assert(diagonal_matrices is not None)
         assert(rotation_matrices is not None)
-        assert(offset_vectors is not None) 
+        assert(offset_vectors is not None)
         assert(fitness_offsets is not None)
         assert(len(diagonal_matrices) == len(rotation_matrices))
         assert(len(offset_vectors) == len(rotation_matrices))
@@ -1144,7 +1140,7 @@
     @property
     def dimensions(self):
         return len(self.offset_vectors[0])
-        
+
     def evaluate(self, individual):
         basin_values = [ p.evaluate(individual) for p in self.parabaloids ]
         return np.min(basin_values)
@@ -1188,19 +1184,19 @@
     A generalization of the `SpheroidProblem` into parabaloids (including elliptic and hyperbolic parabaloids).
 
     We construct the parabaloid by combining a diagonal matrix (which defines an axis-aligned parabaloid)
-    with an orthornormal rotation.  Together, these make up the eigenvalues and 
+    with an orthornormal rotation.  Together, these make up the eigenvalues and
     eigenbasis, respectively, of an arbitrary parabaloid:
 
     .. math::
        \\mathbf{A} = \\mathbf{R}^\\top \\mathbf{D} \\mathbf{R}
-    
+
     We then compute fitness by interpretting :math:`A` as a quadratic form:
 
     .. math::
        f(x) = x^\\top \\mathbf{A} x
 
-    When the eigenvalues are all positive, then the result is an elliptic parabaloid 
-    
+    When the eigenvalues are all positive, then the result is an elliptic parabaloid
+
     .. plot::
        :include-source:
 
@@ -1396,14 +1392,14 @@
     process.
 
     Orthonormal matrices represent rotations (and flips) of a space.
-    
+
     The defining property of an orthonormal matrix is that its
     transpose is its inverse:
 
     >>> Q = random_orthonormal_matrix(10)
     >>> np.allclose( Q.dot(Q.T), np.identity(10) )
     True
-    
+
     """
     matrix = np.random.normal(size=[dimensions, dimensions])
     for i, row in enumerate(matrix):
@@ -1431,7 +1427,7 @@
         f"QQ^T = {matrix.dot(matrix.T)} instead of {np.identity(len(matrix))}."
 
     return matrix
-    
+
 
 ################################
 # Class MatrixTransformedProblem
@@ -1606,7 +1602,7 @@
 
     Traditionally the problem is used with :math:`|x| = 30` dimensions in the solution space.
 
-    - Zitzler, Eckart, Kalyanmoy Deb, and Lothar Thiele. "Comparison of multiobjective evolutionary 
+    - Zitzler, Eckart, Kalyanmoy Deb, and Lothar Thiele. "Comparison of multiobjective evolutionary
       algorithms: Empirical results." *Evolutionary computation* 8.2 (2000): 173-195.
 
     """
@@ -1643,7 +1639,7 @@
 
     Traditionally the problem is used with :math:`|x| = 30` dimensions in the solution space.
 
-    - Zitzler, Eckart, Kalyanmoy Deb, and Lothar Thiele. "Comparison of multiobjective evolutionary 
+    - Zitzler, Eckart, Kalyanmoy Deb, and Lothar Thiele. "Comparison of multiobjective evolutionary
       algorithms: Empirical results." *Evolutionary computation* 8.2 (2000): 173-195.
 
     """
@@ -1859,10 +1855,7 @@
     y = np.arange(ylim[0], ylim[1], granularity)
     xx, yy = np.meshgrid(x, y)
 
-<<<<<<< HEAD
-=======
     if title:
         ax.set_title(title)
 
->>>>>>> dd0a154a
     return ax.contour(xx, yy, v_fun(xx, yy))