"""Evolutionary operators for maniuplating integer-vector genomes."""
from collections.abc import Iterable
import random
from typing import Iterator

import numpy as np
from toolz import curry

from leap_ec.ops import compute_expected_probability, iteriter_op
from leap_ec.real_rep.ops import apply_hard_bounds


##############################
# Function mutate_randint
##############################
@curry
@iteriter_op
def mutate_randint(next_individual: Iterator, bounds,
                   expected_num_mutations = None,
                   probability = None
                   ) -> Iterator:
    """Perform randint mutation on each individual in an iterator (population).

    This operator replaces randomly selected genes with an integer samples
    from a uniform distribution.

    :param bounds: test_sequence of bounds tuples; e.g., [(1,2),(3,4)]
    :param expected_num_mutations: on average how many mutations done (specificy either this or probability, but not both)
    :param probability: the probability of mutating any given gene (specificy either this or expected_num_mutations, but not both)

    >>> from leap_ec.individual import Individual
    >>> from leap_ec.int_rep.ops import mutate_randint
    >>> import numpy as np

    >>> population = iter([Individual(np.array([1, 1]))])
    >>> operator = mutate_randint(expected_num_mutations=1, bounds=[(0, 10), (0, 10)])
    >>> mutated = next(operator(population))
    """
    if (expected_num_mutations is not None) and (probability is not None):
        raise ValueError("Received parameters for 'probability' and 'expected_num_mutations', but can only use one or the other.")
    if (expected_num_mutations is None) and (probability is None):
        raise ValueError("Received no value for 'probability' or 'expected_num_mutations'.  Must have one.")
    if (probability is not None) and ((probability < 0) or (probability > 1)):
        raise ValueError(f"The value of 'probability' is {probability}, but must be >= 0 and <= 1.")

    while True:
        try:
            individual = next(next_individual)
        except StopIteration:
            return

        individual.genome = individual_mutate_randint(individual.genome, bounds,
                                                      expected_num_mutations=expected_num_mutations,
                                                      probability=probability)

        individual.fitness = None  # invalidate fitness since we have new genome

        yield individual


##############################
# Function individual_mutate_randint
##############################
@curry
def individual_mutate_randint(genome,
                              bounds: list,
                              expected_num_mutations = None,
                              probability = None):
    """ Perform random-integer mutation on a particular genome.

        >>> import numpy as np
        >>> genome = np.array([42, 12])
        >>> bounds = [(0,50), (-10,20)]
        >>> new_genome = individual_mutate_randint(genome, bounds, expected_num_mutations=1)

        :param genome: test_sequence of integers to be mutated
        :param bounds: test_sequence of bounds tuples; e.g., [(1,2),(3,4)]
        :param expected_num_mutations: on average how many mutations done (specificy either this or probability, but not both)
        :param probability: the probability of mutating any given gene (specificy either this or expected_num_mutations, but not both)
    """
    assert(bool(expected_num_mutations is not None) ^ bool(probability is not None)), f"Got expected_num_mutations={expected_num_mutations} and probability={probability}.  One must be specified, but not both."
    assert((probability is None) or (probability >= 0))
    assert((probability is None) or (probability <= 1))

    if not isinstance(genome, np.ndarray):
        raise ValueError(("Expected genome to be a numpy array. "
                          f"Got {type(genome)}."))

    datatype = genome.dtype

    if probability is None:
        p = compute_expected_probability(expected_num_mutations, genome)
    else:
        p = probability

    selector = np.random.choice([0, 1], size=genome.shape,
                                p=(1 - p, p))
    indices_to_mutate = np.nonzero(selector)[0]

    bounds = np.array(bounds, dtype=int)
    selected_bounds = bounds[indices_to_mutate]
    low = selected_bounds[:, 0]
    # add one since bounds are inclusive but randint is exclusive
    high = selected_bounds[:, 1] + 1
    genome[indices_to_mutate] = np.random.randint(low, high,
                                                  size=low.shape[0])
    # consistency check on data types
    assert datatype == genome.dtype

    return genome



##############################
# Function mutate_binomial
##############################
@curry
@iteriter_op
def mutate_binomial(next_individual: Iterator, std: float, bounds: list,
                    expected_num_mutations: float = None,
                    probability: float = None,
                    n: int = 10000) -> Iterator:
    """Mutate genes by adding an integer offset sampled from a binomial distribution
    centered on the current gene value.

    This is very similar to applying additive Gaussian mutation and then rounding to
    the nearest integer, but does so in a way that is more natural for integer-valued
    genes.

    :param float std: standard deviation of the binomial distribution
    :param bounds: list of pairs of hard bounds to clip each gene by (to prevent mutation from
        carrying a gene value outside an allowed range)
    :param expected_num_mutations: on average how many mutations done (specificy either this or probability, but not both)
    :param probability: the probability of mutating any given gene (specificy either this or expected_num_mutations, but not both)
    :param int n: the number of "coin flips" to use in the binomial process (defaults to 10000)

    Usage example:

    >>> from leap_ec.individual import Individual
    >>> from leap_ec.int_rep.ops import mutate_binomial
    >>> import numpy as np
    >>> population = iter([Individual(np.array([1, 1]))])
    >>> operator = mutate_binomial(std=2.5,
    ...                            bounds=[(0, 10), (0, 10)],
    ...                            expected_num_mutations=1)
    >>> mutated = next(operator(population))

    The `std` parameter can also be given as a list with a value
    to use for each gene locus:

    >>> population = iter([Individual(np.array([1, 1]))])
    >>> operator = mutate_binomial(std=[2.5, 3.0],
    ...                            bounds=[(0, 10), (0, 10)],
    ...                            expected_num_mutations=1)
    >>> mutated = next(operator(population))

    .. note::
        The binomial distribution is defined by two parameters, `n` and `p`.  Here we 
        simplify the interface by asking instead for an `std` parameter, and fixing
        a high value of `n` by default.  The value of `p` needed to obtain the
        given `std` is computed for you internally.

        As the plots below illustrate, the binomial distribution is approximated by a
        Gaussian.  For high `n` and large standard deviations, the two are effectively
        equivalent.  But when the standard deviation (and thus binomial `p` parameter) 
        is relatively small, the approximation becomes less accurate, and the binomial
        differs somewhat from a Gaussian.

        .. plot::

            from matplotlib import pyplot as plt
            import numpy as np
            from scipy.special import comb

            def binomial_p_from_std(n, std):
                if (4*std**2/n > 1):
                    raise ValueError(f"The provided value of n ({n}) is too low to support a Binomial distribution with a standard deviation of {std}.  Choose a higher value of n, or reduce the std.")
                return (1 - np.sqrt(1-4*std**2/n))/2

            def binomial_pmf(k, n, p):
                return comb(n, k)*p**k*(1-p)**(n-k)

            def gaussian_pmf(x, m, s):
                return 1/(np.sqrt(2*np.pi)*s) * np.exp(-1/2*((x - m)/s)**2)

            std=1.1
            x = np.arange(int(-10*std), int(10*std))

            n = 15
            p = binomial_p_from_std(n, std)
            print(f"n={n}, p={p}")
            y = [ binomial_pmf(n*p - k, n, p) for k in x]
            plt.plot(x, y, color='gray', label=f"Binomial(n={n})")

            n = 10000
            p = binomial_p_from_std(n, std)
            print(f"n={n}, p={p}")
            y = [ binomial_pmf(n*p - k, n, p) for k in x]
            plt.plot(x, y, color='red', label=f"Binomial(n={n})")

            y = [ gaussian_pmf(k, 0, std) for k in x]
            plt.plot(x, y, linestyle='dashed', label="Gaussian")

            plt.gca().legend()
    """
    if (expected_num_mutations is not None) and (probability is not None):
        raise ValueError("Received parameters for 'probability' and 'expected_num_mutations', but can only use one or the other.")
    if (expected_num_mutations is None) and (probability is None):
        raise ValueError("Received no value for 'probability' or 'expected_num_mutations'.  Must have one.")
    if (probability is not None) and ((probability < 0) or (probability > 1)):
        raise ValueError(f"The value of 'probability' is {probability}, but must be >= 0 and <= 1.")

    genome_mutator = genome_mutate_binomial(std, bounds,
                                            expected_num_mutations=expected_num_mutations,
                                            probability=probability)

    while True:
        try:
            individual = next(next_individual)
        except StopIteration:
            return

        individual.genome = genome_mutator(individual.genome)

        individual.fitness = None  # invalidate fitness since we have new genome

        yield individual



##############################
# Function genome_mutate_binomial
##############################
<<<<<<< HEAD
@curry
def individual_mutate_binomial(genome,
                               std: float,
                               bounds: list,
                               expected_num_mutations: float = None,
                               probability: float = None,
                               n: int = 10000,):
=======
def genome_mutate_binomial(std,
                        bounds: list,
                        expected_num_mutations: float = None,
                        probability: float = None,
                        n: int = 10000):
>>>>>>> 0616d364
    """
    Perform additive binomial mutation of a particular genome.

    >>> import numpy as np
    >>> genome = np.array([42, 12])
    >>> bounds = [(0,50), (-10,20)]
    >>> genome_op = genome_mutate_binomial(std=0.5, bounds=bounds,
    ...                                         expected_num_mutations=1)
    >>> new_genome = genome_op(genome)

    """
    assert(bool(expected_num_mutations is not None) ^ bool(probability is not None)), f"Got expected_num_mutations={expected_num_mutations} and probability={probability}.  One must be specified, but not both."
    assert((probability is None) or (probability >= 0))
    assert((probability is None) or (probability <= 1))


    if isinstance(std, Iterable):
        p = np.array([_binomial_p_from_std(n, s) for s in std])
    else:
        p = _binomial_p_from_std(n, std)

    def mutator(genome):
        """Function to return as a closure."""
        if not isinstance(genome, np.ndarray):
            raise ValueError(("Expected genome to be a numpy array. "
                            f"Got {type(genome)}."))

        datatype = genome.dtype
        if probability is None:
            prob = compute_expected_probability(expected_num_mutations, genome)
        else:
            prob = probability

        selector = np.random.choice([0, 1], size=genome.shape,
                                    p=(1 - prob, prob))
        indices_to_mutate = np.nonzero(selector)[0]

        # Compute binomial parameters for each gene
        selected_p_values = p if not isinstance(p, Iterable) else p[indices_to_mutate]
        binom_mean = n*selected_p_values  # this will do elementwise multiplication if p is a vector

        # Apply binomial pertebations
        additive = np.random.binomial(n, selected_p_values, size=len(indices_to_mutate)) - np.floor(binom_mean)
        mutated = genome[indices_to_mutate] + additive
        genome[indices_to_mutate] = mutated
        
        genome = apply_hard_bounds(genome, bounds).astype(datatype)

        # consistency check on data type
        assert datatype == genome.dtype

        return genome
    return mutator


def _binomial_p_from_std(n, std):
    """Given a number of 'coin flips' n, compute the value of p that is
    needed to achieve a desired standard deviation."""
    if (4*std**2/n > 1):
        raise ValueError(f"The provided value of n ({n}) is too low to support a Binomial distribution with a standard deviation of {std}.  Choose a higher value of n, or reduce the std.")
    # We arrived at this expression by noting that σ^2 = np(1-p)
    # and solving for p via the quadratic formula
    return (1 - np.sqrt(1-4*std**2/n))/2<|MERGE_RESOLUTION|>--- conflicted
+++ resolved
@@ -231,21 +231,12 @@
 ##############################
 # Function genome_mutate_binomial
 ##############################
-<<<<<<< HEAD
 @curry
-def individual_mutate_binomial(genome,
-                               std: float,
-                               bounds: list,
-                               expected_num_mutations: float = None,
-                               probability: float = None,
-                               n: int = 10000,):
-=======
 def genome_mutate_binomial(std,
                         bounds: list,
                         expected_num_mutations: float = None,
                         probability: float = None,
                         n: int = 10000):
->>>>>>> 0616d364
     """
     Perform additive binomial mutation of a particular genome.
 
